--- conflicted
+++ resolved
@@ -100,7 +100,6 @@
 #endif
 
 /*
-<<<<<<< HEAD
  * 'struct memory_accessor' is a generic interface to provide
  * in-kernel access to persistent memory such as i2c or SPI EEPROMs
  */
@@ -110,11 +109,11 @@
 	ssize_t (*write)(struct memory_accessor *, const char *buf,
 			 off_t offset, size_t count);
 };
-=======
+
+/*
  * Kernel text modification mutex, used for code patching. Users of this lock
  * can sleep.
  */
 extern struct mutex text_mutex;
->>>>>>> 645dae96
 
 #endif /* _LINUX_MEMORY_H_ */
--- conflicted
+++ resolved
@@ -122,129 +122,6 @@
 static int ipgre_net_id __read_mostly;
 static int gre_tap_net_id __read_mostly;
 
-<<<<<<< HEAD
-=======
-static int ip_gre_calc_hlen(__be16 o_flags)
-{
-	int addend = 4;
-
-	if (o_flags & TUNNEL_CSUM)
-		addend += 4;
-	if (o_flags & TUNNEL_KEY)
-		addend += 4;
-	if (o_flags & TUNNEL_SEQ)
-		addend += 4;
-	return addend;
-}
-
-static __be16 gre_flags_to_tnl_flags(__be16 flags)
-{
-	__be16 tflags = 0;
-
-	if (flags & GRE_CSUM)
-		tflags |= TUNNEL_CSUM;
-	if (flags & GRE_ROUTING)
-		tflags |= TUNNEL_ROUTING;
-	if (flags & GRE_KEY)
-		tflags |= TUNNEL_KEY;
-	if (flags & GRE_SEQ)
-		tflags |= TUNNEL_SEQ;
-	if (flags & GRE_STRICT)
-		tflags |= TUNNEL_STRICT;
-	if (flags & GRE_REC)
-		tflags |= TUNNEL_REC;
-	if (flags & GRE_VERSION)
-		tflags |= TUNNEL_VERSION;
-
-	return tflags;
-}
-
-static __be16 tnl_flags_to_gre_flags(__be16 tflags)
-{
-	__be16 flags = 0;
-
-	if (tflags & TUNNEL_CSUM)
-		flags |= GRE_CSUM;
-	if (tflags & TUNNEL_ROUTING)
-		flags |= GRE_ROUTING;
-	if (tflags & TUNNEL_KEY)
-		flags |= GRE_KEY;
-	if (tflags & TUNNEL_SEQ)
-		flags |= GRE_SEQ;
-	if (tflags & TUNNEL_STRICT)
-		flags |= GRE_STRICT;
-	if (tflags & TUNNEL_REC)
-		flags |= GRE_REC;
-	if (tflags & TUNNEL_VERSION)
-		flags |= GRE_VERSION;
-
-	return flags;
-}
-
-/* Fills in tpi and returns header length to be pulled. */
-static int parse_gre_header(struct sk_buff *skb, struct tnl_ptk_info *tpi,
-			    bool *csum_err)
-{
-	const struct gre_base_hdr *greh;
-	__be32 *options;
-	int hdr_len;
-
-	if (unlikely(!pskb_may_pull(skb, sizeof(struct gre_base_hdr))))
-		return -EINVAL;
-
-	greh = (struct gre_base_hdr *)skb_transport_header(skb);
-	if (unlikely(greh->flags & (GRE_VERSION | GRE_ROUTING)))
-		return -EINVAL;
-
-	tpi->flags = gre_flags_to_tnl_flags(greh->flags);
-	hdr_len = ip_gre_calc_hlen(tpi->flags);
-
-	if (!pskb_may_pull(skb, hdr_len))
-		return -EINVAL;
-
-	greh = (struct gre_base_hdr *)skb_transport_header(skb);
-	tpi->proto = greh->protocol;
-
-	options = (__be32 *)(greh + 1);
-	if (greh->flags & GRE_CSUM) {
-		if (skb_checksum_simple_validate(skb)) {
-			*csum_err = true;
-			return -EINVAL;
-		}
-
-		skb_checksum_try_convert(skb, IPPROTO_GRE, 0,
-					 null_compute_pseudo);
-		options++;
-	}
-
-	if (greh->flags & GRE_KEY) {
-		tpi->key = *options;
-		options++;
-	} else {
-		tpi->key = 0;
-	}
-	if (unlikely(greh->flags & GRE_SEQ)) {
-		tpi->seq = *options;
-		options++;
-	} else {
-		tpi->seq = 0;
-	}
-	/* WCCP version 1 and 2 protocol decoding.
-	 * - Change protocol to IP
-	 * - When dealing with WCCPv2, Skip extra 4 bytes in GRE header
-	 */
-	if (greh->flags == 0 && tpi->proto == htons(ETH_P_WCCP)) {
-		tpi->proto = htons(ETH_P_IP);
-		if ((*(u8 *)options & 0xF0) != 0x40) {
-			hdr_len += 4;
-			if (!pskb_may_pull(skb, hdr_len))
-				return -EINVAL;
-		}
-	}
-	return hdr_len;
-}
-
->>>>>>> 7391daf2
 static void ipgre_err(struct sk_buff *skb, u32 info,
 		      const struct tnl_ptk_info *tpi)
 {
@@ -346,11 +223,7 @@
 	bool csum_err = false;
 	int hdr_len;
 
-<<<<<<< HEAD
 	if (gre_parse_header(skb, &tpi, &csum_err, &hdr_len)) {
-=======
-	if (parse_gre_header(skb, &tpi, &csum_err) < 0) {
->>>>>>> 7391daf2
 		if (!csum_err)		/* ignore csum errors. */
 			return;
 	}
@@ -441,17 +314,10 @@
 	}
 #endif
 
-<<<<<<< HEAD
 	if (gre_parse_header(skb, &tpi, &csum_err, &hdr_len) < 0)
 		goto drop;
 
 	if (iptunnel_pull_header(skb, hdr_len, tpi.proto, false))
-=======
-	hdr_len = parse_gre_header(skb, &tpi, &csum_err);
-	if (hdr_len < 0)
-		goto drop;
-	if (iptunnel_pull_header(skb, hdr_len, tpi.proto, false) < 0)
->>>>>>> 7391daf2
 		goto drop;
 
 	if (ipgre_rcv(skb, &tpi) == PACKET_RCVD)
@@ -553,13 +419,8 @@
 		goto err_free_rt;
 
 	flags = tun_info->key.tun_flags & (TUNNEL_CSUM | TUNNEL_KEY);
-<<<<<<< HEAD
-	gre_build_header(skb, tunnel_hlen, flags, htons(ETH_P_TEB),
+	gre_build_header(skb, tunnel_hlen, flags, proto,
 			 tunnel_id_to_key(tun_info->key.tun_id), 0);
-=======
-	build_header(skb, tunnel_hlen, flags, proto,
-		     tunnel_id_to_key(tun_info->key.tun_id), 0);
->>>>>>> 7391daf2
 
 	df = key->tun_flags & TUNNEL_DONT_FRAGMENT ?  htons(IP_DF) : 0;
 

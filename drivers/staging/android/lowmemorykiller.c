/* drivers/misc/lowmemorykiller.c
 *
 * The lowmemorykiller driver lets user-space specify a set of memory thresholds
 * where processes with a range of oom_score_adj values will get killed. Specify
 * the minimum oom_score_adj values in
 * /sys/module/lowmemorykiller/parameters/adj and the number of free pages in
 * /sys/module/lowmemorykiller/parameters/minfree. Both files take a comma
 * separated list of numbers in ascending order.
 *
 * For example, write "0,8" to /sys/module/lowmemorykiller/parameters/adj and
 * "1024,4096" to /sys/module/lowmemorykiller/parameters/minfree to kill
 * processes with a oom_score_adj value of 8 or higher when the free memory
 * drops below 4096 pages and kill processes with a oom_score_adj value of 0 or
 * higher when the free memory drops below 1024 pages.
 *
 * The driver considers memory used for caches to be free, but if a large
 * percentage of the cached memory is locked this can be very inaccurate
 * and processes may not get killed until the normal oom killer is triggered.
 *
 * Copyright (C) 2007-2008 Google, Inc.
 *
 * This software is licensed under the terms of the GNU General Public
 * License version 2, as published by the Free Software Foundation, and
 * may be copied, distributed, and modified under those terms.
 *
 * This program is distributed in the hope that it will be useful,
 * but WITHOUT ANY WARRANTY; without even the implied warranty of
 * MERCHANTABILITY or FITNESS FOR A PARTICULAR PURPOSE.  See the
 * GNU General Public License for more details.
 *
 */

#include <linux/module.h>
#include <linux/kernel.h>
#include <linux/mm.h>
#include <linux/oom.h>
#include <linux/sched.h>
#include <linux/rcupdate.h>
#include <linux/profile.h>
#include <linux/notifier.h>

static uint32_t lowmem_debug_level = 2;
static int lowmem_adj[6] = {
	0,
	1,
	6,
	12,
};
static int lowmem_adj_size = 4;
static int lowmem_minfree[6] = {
	3 * 512,	/* 6MB */
	2 * 1024,	/* 8MB */
	4 * 1024,	/* 16MB */
	16 * 1024,	/* 64MB */
};
static int lowmem_minfree_size = 4;

static struct task_struct *lowmem_deathpending;
static unsigned long lowmem_deathpending_timeout;

#define lowmem_print(level, x...)			\
	do {						\
		if (lowmem_debug_level >= (level))	\
			printk(x);			\
	} while (0)

static int
task_notify_func(struct notifier_block *self, unsigned long val, void *data);

static struct notifier_block task_nb = {
	.notifier_call	= task_notify_func,
};

static int
task_notify_func(struct notifier_block *self, unsigned long val, void *data)
{
	struct task_struct *task = data;

	if (task == lowmem_deathpending)
		lowmem_deathpending = NULL;

	return NOTIFY_OK;
}

static int lowmem_shrink(struct shrinker *s, struct shrink_control *sc)
{
	struct task_struct *tsk;
	struct task_struct *selected = NULL;
	int rem = 0;
	int tasksize;
	int i;
	int min_score_adj = OOM_SCORE_ADJ_MAX + 1;
	int selected_tasksize = 0;
	int selected_oom_score_adj;
	int array_size = ARRAY_SIZE(lowmem_adj);
	int other_free = global_page_state(NR_FREE_PAGES);
	int other_file = global_page_state(NR_FILE_PAGES) -
						global_page_state(NR_SHMEM);

	/*
	 * If we already have a death outstanding, then
	 * bail out right away; indicating to vmscan
	 * that we have nothing further to offer on
	 * this pass.
	 *
	 * Note: Currently you need CONFIG_PROFILING
	 * for this to work correctly.
	 */
	if (lowmem_deathpending &&
	    time_before_eq(jiffies, lowmem_deathpending_timeout))
		return 0;

	if (lowmem_adj_size < array_size)
		array_size = lowmem_adj_size;
	if (lowmem_minfree_size < array_size)
		array_size = lowmem_minfree_size;
	for (i = 0; i < array_size; i++) {
		if (other_free < lowmem_minfree[i] &&
		    other_file < lowmem_minfree[i]) {
			min_score_adj = lowmem_adj[i];
			break;
		}
	}
	if (sc->nr_to_scan > 0)
		lowmem_print(3, "lowmem_shrink %lu, %x, ofree %d %d, ma %d\n",
				sc->nr_to_scan, sc->gfp_mask, other_free,
				other_file, min_score_adj);
	rem = global_page_state(NR_ACTIVE_ANON) +
		global_page_state(NR_ACTIVE_FILE) +
		global_page_state(NR_INACTIVE_ANON) +
		global_page_state(NR_INACTIVE_FILE);
	if (sc->nr_to_scan <= 0 || min_score_adj == OOM_SCORE_ADJ_MAX + 1) {
		lowmem_print(5, "lowmem_shrink %lu, %x, return %d\n",
			     sc->nr_to_scan, sc->gfp_mask, rem);
		return rem;
	}
	selected_oom_score_adj = min_score_adj;

	rcu_read_lock();
	for_each_process(tsk) {
		struct task_struct *p;
		int oom_score_adj;

		if (tsk->flags & PF_KTHREAD)
			continue;

		p = find_lock_task_mm(tsk);
		if (!p)
			continue;

		oom_score_adj = p->signal->oom_score_adj;
		if (oom_score_adj < min_score_adj) {
			task_unlock(p);
			continue;
		}
		tasksize = get_mm_rss(p->mm);
		task_unlock(p);
		if (tasksize <= 0)
			continue;
		if (selected) {
			if (oom_score_adj < selected_oom_score_adj)
				continue;
			if (oom_score_adj == selected_oom_score_adj &&
			    tasksize <= selected_tasksize)
				continue;
		}
		selected = p;
		selected_tasksize = tasksize;
		selected_oom_score_adj = oom_score_adj;
		lowmem_print(2, "select %d (%s), adj %d, size %d, to kill\n",
			     p->pid, p->comm, oom_score_adj, tasksize);
	}
	if (selected) {
		lowmem_print(1, "send sigkill to %d (%s), adj %d, size %d\n",
			     selected->pid, selected->comm,
			     selected_oom_score_adj, selected_tasksize);
		/*
		 * If CONFIG_PROFILING is off, then we don't want to stall
		 * the killer by setting lowmem_deathpending.
		 */
#ifdef CONFIG_PROFILING
		lowmem_deathpending = selected;
		lowmem_deathpending_timeout = jiffies + HZ;
<<<<<<< HEAD
		task_handoff_register(&task_nb);
=======
>>>>>>> e9676695
#endif
		send_sig(SIGKILL, selected, 0);
		rem -= selected_tasksize;
	}
	lowmem_print(4, "lowmem_shrink %lu, %x, return %d\n",
		     sc->nr_to_scan, sc->gfp_mask, rem);
	rcu_read_unlock();
	return rem;
}

static struct shrinker lowmem_shrinker = {
	.shrink = lowmem_shrink,
	.seeks = DEFAULT_SEEKS * 16
};

static int __init lowmem_init(void)
{
	task_handoff_register(&task_nb);
	register_shrinker(&lowmem_shrinker);
	return 0;
}

static void __exit lowmem_exit(void)
{
	unregister_shrinker(&lowmem_shrinker);
	task_handoff_unregister(&task_nb);
}

module_param_named(cost, lowmem_shrinker.seeks, int, S_IRUGO | S_IWUSR);
module_param_array_named(adj, lowmem_adj, int, &lowmem_adj_size,
			 S_IRUGO | S_IWUSR);
module_param_array_named(minfree, lowmem_minfree, uint, &lowmem_minfree_size,
			 S_IRUGO | S_IWUSR);
module_param_named(debug_level, lowmem_debug_level, uint, S_IRUGO | S_IWUSR);

module_init(lowmem_init);
module_exit(lowmem_exit);

MODULE_LICENSE("GPL");
<|MERGE_RESOLUTION|>--- conflicted
+++ resolved
@@ -181,10 +181,6 @@
 #ifdef CONFIG_PROFILING
 		lowmem_deathpending = selected;
 		lowmem_deathpending_timeout = jiffies + HZ;
-<<<<<<< HEAD
-		task_handoff_register(&task_nb);
-=======
->>>>>>> e9676695
 #endif
 		send_sig(SIGKILL, selected, 0);
 		rem -= selected_tasksize;

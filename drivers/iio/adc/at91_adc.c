--- conflicted
+++ resolved
@@ -40,12 +40,6 @@
 #define at91_adc_writel(st, reg, val) \
 	(writel_relaxed(val, st->reg_base + reg))
 
-<<<<<<< HEAD
-struct at91_adc_caps {
-	struct at91_adc_reg_desc registers;
-};
-
-=======
 #define DRIVER_NAME		"at91_adc"
 #define MAX_POS_BITS		12
 
@@ -76,7 +70,6 @@
 	ATMEL_ADC_TOUCHSCREEN_5WIRE = 5,
 };
 
->>>>>>> d8ec26d7
 struct at91_adc_state {
 	struct clk		*adc_clk;
 	u16			*buffer;
@@ -101,8 +94,6 @@
 	bool			low_res;	/* the resolution corresponds to the lowest one */
 	wait_queue_head_t	wq_data_avail;
 	struct at91_adc_caps	*caps;
-<<<<<<< HEAD
-=======
 
 	/*
 	 * Following ADC channels are shared by touchscreen:
@@ -123,7 +114,6 @@
 
 	u16			ts_sample_period_val;
 	u32			ts_pressure_threshold;
->>>>>>> d8ec26d7
 };
 
 static irqreturn_t at91_adc_trigger_handler(int irq, void *p)
@@ -600,10 +590,6 @@
 	return ret;
 }
 
-<<<<<<< HEAD
-static const struct of_device_id at91_adc_dt_ids[];
-
-=======
 static u32 calc_startup_ticks_9260(u8 startup_time, u32 adc_clk_khz)
 {
 	/*
@@ -678,7 +664,6 @@
 	}
 }
 
->>>>>>> d8ec26d7
 static int at91_adc_probe_dt(struct at91_adc_state *st,
 			     struct platform_device *pdev)
 {
@@ -728,10 +713,7 @@
 		goto error_ret;
 
 	st->registers = &st->caps->registers;
-<<<<<<< HEAD
-=======
 	st->num_channels = st->caps->num_channels;
->>>>>>> d8ec26d7
 	st->trigger_number = of_get_child_count(node);
 	st->trigger_list = devm_kzalloc(&idev->dev, st->trigger_number *
 					sizeof(struct at91_adc_trigger),
@@ -1004,13 +986,10 @@
 	mstrclk = clk_get_rate(st->clk);
 	adc_clk = clk_get_rate(st->adc_clk);
 	adc_clk_khz = adc_clk / 1000;
-<<<<<<< HEAD
-=======
 
 	dev_dbg(&pdev->dev, "Master clock is set as: %d Hz, adc_clk should set as: %d Hz\n",
 		mstrclk, adc_clk);
 
->>>>>>> d8ec26d7
 	prsc = (mstrclk / (2 * adc_clk)) - 1;
 
 	if (!st->startup_time) {
@@ -1021,16 +1000,6 @@
 	ticks = (*st->caps->calc_startup_ticks)(st->startup_time, adc_clk_khz);
 
 	/*
-<<<<<<< HEAD
-	 * Number of ticks needed to cover the startup time of the ADC as
-	 * defined in the electrical characteristics of the board, divided by 8.
-	 * The formula thus is : Startup Time = (ticks + 1) * 8 / ADC Clock
-	 */
-	ticks = round_up((st->startup_time * adc_clk_khz /
-			  1000) - 1, 8) / 8;
-	/*
-=======
->>>>>>> d8ec26d7
 	 * a minimal Sample and Hold Time is necessary for the ADC to guarantee
 	 * the best converted final value between two channels selection
 	 * The formula thus is : Sample and Hold Time = (shtim + 1) / ADCClock
@@ -1134,11 +1103,8 @@
 
 #ifdef CONFIG_OF
 static struct at91_adc_caps at91sam9260_caps = {
-<<<<<<< HEAD
-=======
 	.calc_startup_ticks = calc_startup_ticks_9260,
 	.num_channels = 4,
->>>>>>> d8ec26d7
 	.registers = {
 		.channel_base = AT91_ADC_CHR(0),
 		.drdy_mask = AT91_ADC_DRDY,
@@ -1150,12 +1116,9 @@
 };
 
 static struct at91_adc_caps at91sam9g45_caps = {
-<<<<<<< HEAD
-=======
 	.has_ts = true,
 	.calc_startup_ticks = calc_startup_ticks_9260,	/* same as 9260 */
 	.num_channels = 8,
->>>>>>> d8ec26d7
 	.registers = {
 		.channel_base = AT91_ADC_CHR(0),
 		.drdy_mask = AT91_ADC_DRDY,
@@ -1167,15 +1130,12 @@
 };
 
 static struct at91_adc_caps at91sam9x5_caps = {
-<<<<<<< HEAD
-=======
 	.has_ts = true,
 	.has_tsmr = true,
 	.ts_filter_average = 3,
 	.ts_pen_detect_sensitivity = 2,
 	.calc_startup_ticks = calc_startup_ticks_9x5,
 	.num_channels = 12,
->>>>>>> d8ec26d7
 	.registers = {
 		.channel_base = AT91_ADC_CDR0_9X5,
 		.drdy_mask = AT91_ADC_SR_DRDY_9X5,

--- conflicted
+++ resolved
@@ -947,67 +947,12 @@
 	void __iomem *base = bank->base;
 	u32 l = 0xffffffff;
 
-<<<<<<< HEAD
-/* TODO: Cleanup cpu_is_* checks */
-static void omap_gpio_mod_init(struct gpio_bank *bank, int id)
-{
-	if (cpu_class_is_omap2()) {
-		if (cpu_is_omap44xx()) {
-			__raw_writel(0xffffffff, bank->base +
-					OMAP4_GPIO_IRQSTATUSCLR0);
-			__raw_writel(0x00000000, bank->base +
-					 OMAP4_GPIO_DEBOUNCENABLE);
-			/* Initialize interface clk ungated, module enabled */
-			__raw_writel(0, bank->base + OMAP4_GPIO_CTRL);
-		} else if (cpu_is_omap34xx()) {
-			__raw_writel(0x00000000, bank->base +
-					OMAP24XX_GPIO_IRQENABLE1);
-			__raw_writel(0xffffffff, bank->base +
-					OMAP24XX_GPIO_IRQSTATUS1);
-			__raw_writel(0x00000000, bank->base +
-					OMAP24XX_GPIO_DEBOUNCE_EN);
-
-			/* Initialize interface clk ungated, module enabled */
-			__raw_writel(0, bank->base + OMAP24XX_GPIO_CTRL);
-		} else if (cpu_is_omap24xx()) {
-			static const u32 non_wakeup_gpios[] = {
-				0xe203ffc0, 0x08700040
-			};
-			if (id < ARRAY_SIZE(non_wakeup_gpios))
-				bank->non_wakeup_gpios = non_wakeup_gpios[id];
-		}
-	} else if (cpu_class_is_omap1()) {
-		if (bank_is_mpuio(bank))
-			__raw_writew(0xffff, bank->base +
-				OMAP_MPUIO_GPIO_MASKIT / bank->stride);
-		if (cpu_is_omap15xx() && bank->method == METHOD_GPIO_1510) {
-			__raw_writew(0xffff, bank->base
-						+ OMAP1510_GPIO_INT_MASK);
-			__raw_writew(0x0000, bank->base
-						+ OMAP1510_GPIO_INT_STATUS);
-		}
-		if (cpu_is_omap16xx() && bank->method == METHOD_GPIO_1610) {
-			__raw_writew(0x0000, bank->base
-						+ OMAP1610_GPIO_IRQENABLE1);
-			__raw_writew(0xffff, bank->base
-						+ OMAP1610_GPIO_IRQSTATUS1);
-			__raw_writew(0x0014, bank->base
-						+ OMAP1610_GPIO_SYSCONFIG);
-		}
-		if (cpu_is_omap7xx() && bank->method == METHOD_GPIO_7XX) {
-			__raw_writel(0xffffffff, bank->base
-						+ OMAP7XX_GPIO_INT_MASK);
-			__raw_writel(0x00000000, bank->base
-						+ OMAP7XX_GPIO_INT_STATUS);
-		}
-=======
 	if (bank->width == 16)
 		l = 0xffff;
 
 	if (bank->is_mpuio) {
 		__raw_writel(l, bank->base + bank->regs->irqenable);
 		return;
->>>>>>> f86bcc30
 	}
 
 	_gpio_rmw(base, bank->regs->irqenable, l, bank->regs->irqenable_inv);

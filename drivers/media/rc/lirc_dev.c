/*
 * LIRC base driver
 *
 * by Artur Lipowski <alipowski@interia.pl>
 *
 *  This program is free software; you can redistribute it and/or modify
 *  it under the terms of the GNU General Public License as published by
 *  the Free Software Foundation; either version 2 of the License, or
 *  (at your option) any later version.
 *
 *  This program is distributed in the hope that it will be useful,
 *  but WITHOUT ANY WARRANTY; without even the implied warranty of
 *  MERCHANTABILITY or FITNESS FOR A PARTICULAR PURPOSE.  See the
 *  GNU General Public License for more details.
 *
 */

#define pr_fmt(fmt) KBUILD_MODNAME ": " fmt

#include <linux/module.h>
#include <linux/mutex.h>
#include <linux/device.h>
<<<<<<< HEAD
#include <linux/cdev.h>
#include <linux/idr.h>
=======
#include <linux/idr.h>
#include <linux/poll.h>
#include <linux/sched.h>
#include <linux/wait.h>
>>>>>>> 661e50bc

#include "rc-core-priv.h"
#include <uapi/linux/lirc.h>

<<<<<<< HEAD
#define LOGHEAD		"lirc_dev (%s[%d]): "
=======
#define LIRCBUF_SIZE	256
>>>>>>> 661e50bc

static dev_t lirc_base_dev;

/* Used to keep track of allocated lirc devices */
<<<<<<< HEAD
#define LIRC_MAX_DEVICES 256
static DEFINE_IDA(lirc_ida);

/* Only used for sysfs but defined to void otherwise */
static struct class *lirc_class;

static void lirc_release_device(struct device *ld)
{
	struct lirc_dev *d = container_of(ld, struct lirc_dev, dev);

	put_device(d->dev.parent);
=======
static DEFINE_IDA(lirc_ida);
>>>>>>> 661e50bc

	if (d->buf_internal) {
		lirc_buffer_free(d->buf);
		kfree(d->buf);
		d->buf = NULL;
	}
	kfree(d);
	module_put(THIS_MODULE);
}

<<<<<<< HEAD
static int lirc_allocate_buffer(struct lirc_dev *d)
{
	int err;

	if (d->buf) {
		d->buf_internal = false;
		return 0;
	}

	d->buf = kmalloc(sizeof(*d->buf), GFP_KERNEL);
	if (!d->buf)
		return -ENOMEM;

	err = lirc_buffer_init(d->buf, d->chunk_size, d->buffer_size);
	if (err) {
		kfree(d->buf);
		d->buf = NULL;
		return err;
	}

	d->buf_internal = true;
	return 0;
}

struct lirc_dev *
lirc_allocate_device(void)
{
	struct lirc_dev *d;

	d = kzalloc(sizeof(*d), GFP_KERNEL);
	if (d) {
		mutex_init(&d->mutex);
		device_initialize(&d->dev);
		d->dev.class = lirc_class;
		d->dev.release = lirc_release_device;
		__module_get(THIS_MODULE);
	}

	return d;
=======
/**
 * ir_lirc_raw_event() - Send raw IR data to lirc to be relayed to userspace
 *
 * @dev:	the struct rc_dev descriptor of the device
 * @ev:		the struct ir_raw_event descriptor of the pulse/space
 */
void ir_lirc_raw_event(struct rc_dev *dev, struct ir_raw_event ev)
{
	unsigned long flags;
	struct lirc_fh *fh;
	int sample;

	/* Packet start */
	if (ev.reset) {
		/*
		 * Userspace expects a long space event before the start of
		 * the signal to use as a sync.  This may be done with repeat
		 * packets and normal samples.  But if a reset has been sent
		 * then we assume that a long time has passed, so we send a
		 * space with the maximum time value.
		 */
		sample = LIRC_SPACE(LIRC_VALUE_MASK);
		IR_dprintk(2, "delivering reset sync space to lirc_dev\n");

	/* Carrier reports */
	} else if (ev.carrier_report) {
		sample = LIRC_FREQUENCY(ev.carrier);
		IR_dprintk(2, "carrier report (freq: %d)\n", sample);

	/* Packet end */
	} else if (ev.timeout) {
		if (dev->gap)
			return;

		dev->gap_start = ktime_get();
		dev->gap = true;
		dev->gap_duration = ev.duration;

		sample = LIRC_TIMEOUT(ev.duration / 1000);
		IR_dprintk(2, "timeout report (duration: %d)\n", sample);

	/* Normal sample */
	} else {
		if (dev->gap) {
			dev->gap_duration += ktime_to_ns(ktime_sub(ktime_get(),
							 dev->gap_start));

			/* Convert to ms and cap by LIRC_VALUE_MASK */
			do_div(dev->gap_duration, 1000);
			dev->gap_duration = min_t(u64, dev->gap_duration,
						  LIRC_VALUE_MASK);

			spin_lock_irqsave(&dev->lirc_fh_lock, flags);
			list_for_each_entry(fh, &dev->lirc_fh, list)
				kfifo_put(&fh->rawir,
					  LIRC_SPACE(dev->gap_duration));
			spin_unlock_irqrestore(&dev->lirc_fh_lock, flags);
			dev->gap = false;
		}

		sample = ev.pulse ? LIRC_PULSE(ev.duration / 1000) :
					LIRC_SPACE(ev.duration / 1000);
		IR_dprintk(2, "delivering %uus %s to lirc_dev\n",
			   TO_US(ev.duration), TO_STR(ev.pulse));
	}

	spin_lock_irqsave(&dev->lirc_fh_lock, flags);
	list_for_each_entry(fh, &dev->lirc_fh, list) {
		if (LIRC_IS_TIMEOUT(sample) && !fh->send_timeout_reports)
			continue;
		if (kfifo_put(&fh->rawir, sample))
			wake_up_poll(&fh->wait_poll, EPOLLIN | EPOLLRDNORM);
	}
	spin_unlock_irqrestore(&dev->lirc_fh_lock, flags);
>>>>>>> 661e50bc
}
EXPORT_SYMBOL(lirc_allocate_device);

<<<<<<< HEAD
void lirc_free_device(struct lirc_dev *d)
{
	if (!d)
		return;

	put_device(&d->dev);
}
EXPORT_SYMBOL(lirc_free_device);

int lirc_register_device(struct lirc_dev *d)
{
	int minor;
	int err;
=======
/**
 * ir_lirc_scancode_event() - Send scancode data to lirc to be relayed to
 *		userspace. This can be called in atomic context.
 * @dev:	the struct rc_dev descriptor of the device
 * @lsc:	the struct lirc_scancode describing the decoded scancode
 */
void ir_lirc_scancode_event(struct rc_dev *dev, struct lirc_scancode *lsc)
{
	unsigned long flags;
	struct lirc_fh *fh;
>>>>>>> 661e50bc

	lsc->timestamp = ktime_get_ns();

<<<<<<< HEAD
	if (!d->dev.parent) {
		pr_err("dev parent pointer not filled in!\n");
		return -EINVAL;
=======
	spin_lock_irqsave(&dev->lirc_fh_lock, flags);
	list_for_each_entry(fh, &dev->lirc_fh, list) {
		if (kfifo_put(&fh->scancodes, *lsc))
			wake_up_poll(&fh->wait_poll, EPOLLIN | EPOLLRDNORM);
>>>>>>> 661e50bc
	}
	spin_unlock_irqrestore(&dev->lirc_fh_lock, flags);
}
EXPORT_SYMBOL_GPL(ir_lirc_scancode_event);

static int ir_lirc_open(struct inode *inode, struct file *file)
{
	struct rc_dev *dev = container_of(inode->i_cdev, struct rc_dev,
					  lirc_cdev);
	struct lirc_fh *fh = kzalloc(sizeof(*fh), GFP_KERNEL);
	unsigned long flags;
	int retval;

<<<<<<< HEAD
	if (!d->buf && d->chunk_size < 1) {
		pr_err("chunk_size must be set!\n");
		return -EINVAL;
	}

	if (!d->buf && d->buffer_size < 1) {
		pr_err("buffer_size must be set!\n");
		return -EINVAL;
	}

	if (d->code_length < 1 || d->code_length > (BUFLEN * 8)) {
		dev_err(&d->dev, "code length must be less than %d bits\n",
			BUFLEN * 8);
		return -EBADRQC;
	}

	if (!d->buf && !(d->fops && d->fops->read &&
			 d->fops->poll && d->fops->unlocked_ioctl)) {
		dev_err(&d->dev, "undefined read, poll, ioctl\n");
		return -EBADRQC;
	}

	/* some safety check 8-) */
	d->name[sizeof(d->name) - 1] = '\0';
=======
	if (!fh)
		return -ENOMEM;

	get_device(&dev->dev);

	if (!dev->registered) {
		retval = -ENODEV;
		goto out_fh;
	}

	if (dev->driver_type == RC_DRIVER_IR_RAW) {
		if (kfifo_alloc(&fh->rawir, MAX_IR_EVENT_SIZE, GFP_KERNEL)) {
			retval = -ENOMEM;
			goto out_fh;
		}
	}

	if (dev->driver_type != RC_DRIVER_IR_RAW_TX) {
		if (kfifo_alloc(&fh->scancodes, 32, GFP_KERNEL)) {
			retval = -ENOMEM;
			goto out_rawir;
		}
	}

	fh->send_mode = LIRC_MODE_PULSE;
	fh->rc = dev;
	fh->send_timeout_reports = true;
>>>>>>> 661e50bc

	if (dev->driver_type == RC_DRIVER_SCANCODE)
		fh->rec_mode = LIRC_MODE_SCANCODE;
	else
		fh->rec_mode = LIRC_MODE_MODE2;

<<<<<<< HEAD
	if (LIRC_CAN_REC(d->features)) {
		err = lirc_allocate_buffer(d);
		if (err)
			return err;
	}

	minor = ida_simple_get(&lirc_ida, 0, LIRC_MAX_DEVICES, GFP_KERNEL);
	if (minor < 0)
		return minor;

	d->minor = minor;
	d->dev.devt = MKDEV(MAJOR(lirc_base_dev), d->minor);
	dev_set_name(&d->dev, "lirc%d", d->minor);

	cdev_init(&d->cdev, d->fops);
	d->cdev.owner = d->owner;
	d->attached = true;

	err = cdev_device_add(&d->cdev, &d->dev);
	if (err) {
		ida_simple_remove(&lirc_ida, minor);
		return err;
	}

	get_device(d->dev.parent);

	dev_info(&d->dev, "lirc_dev: driver %s registered at minor = %d\n",
		 d->name, d->minor);

	return 0;
}
EXPORT_SYMBOL(lirc_register_device);

void lirc_unregister_device(struct lirc_dev *d)
{
	if (!d)
		return;

	dev_dbg(&d->dev, "lirc_dev: driver %s unregistered from minor = %d\n",
		d->name, d->minor);

	mutex_lock(&d->mutex);

	d->attached = false;
	if (d->open) {
		dev_dbg(&d->dev, LOGHEAD "releasing opened driver\n",
			d->name, d->minor);
		wake_up_interruptible(&d->buf->wait_poll);
	}

	mutex_unlock(&d->mutex);

	cdev_device_del(&d->cdev, &d->dev);
	ida_simple_remove(&lirc_ida, d->minor);
	put_device(&d->dev);
}
EXPORT_SYMBOL(lirc_unregister_device);

int lirc_dev_fop_open(struct inode *inode, struct file *file)
{
	struct lirc_dev *d = container_of(inode->i_cdev, struct lirc_dev, cdev);
	int retval;

	dev_dbg(&d->dev, LOGHEAD "open called\n", d->name, d->minor);

	retval = mutex_lock_interruptible(&d->mutex);
	if (retval)
		return retval;

	if (!d->attached) {
		retval = -ENODEV;
		goto out;
	}

	if (d->open) {
		retval = -EBUSY;
		goto out;
	}

	if (d->rdev) {
		retval = rc_open(d->rdev);
		if (retval)
			goto out;
	}

	if (d->buf)
		lirc_buffer_clear(d->buf);

	d->open++;

	lirc_init_pdata(inode, file);
	nonseekable_open(inode, file);
	mutex_unlock(&d->mutex);

	return 0;

out:
	mutex_unlock(&d->mutex);
	return retval;
=======
	retval = rc_open(dev);
	if (retval)
		goto out_kfifo;

	init_waitqueue_head(&fh->wait_poll);

	file->private_data = fh;
	spin_lock_irqsave(&dev->lirc_fh_lock, flags);
	list_add(&fh->list, &dev->lirc_fh);
	spin_unlock_irqrestore(&dev->lirc_fh_lock, flags);

	nonseekable_open(inode, file);

	return 0;
out_kfifo:
	if (dev->driver_type != RC_DRIVER_IR_RAW_TX)
		kfifo_free(&fh->scancodes);
out_rawir:
	if (dev->driver_type == RC_DRIVER_IR_RAW)
		kfifo_free(&fh->rawir);
out_fh:
	kfree(fh);
	put_device(&dev->dev);

	return retval;
}

static int ir_lirc_close(struct inode *inode, struct file *file)
{
	struct lirc_fh *fh = file->private_data;
	struct rc_dev *dev = fh->rc;
	unsigned long flags;

	spin_lock_irqsave(&dev->lirc_fh_lock, flags);
	list_del(&fh->list);
	spin_unlock_irqrestore(&dev->lirc_fh_lock, flags);

	if (dev->driver_type == RC_DRIVER_IR_RAW)
		kfifo_free(&fh->rawir);
	if (dev->driver_type != RC_DRIVER_IR_RAW_TX)
		kfifo_free(&fh->scancodes);
	kfree(fh);

	rc_close(dev);
	put_device(&dev->dev);

	return 0;
}

static ssize_t ir_lirc_transmit_ir(struct file *file, const char __user *buf,
				   size_t n, loff_t *ppos)
{
	struct lirc_fh *fh = file->private_data;
	struct rc_dev *dev = fh->rc;
	unsigned int *txbuf;
	struct ir_raw_event *raw = NULL;
	ssize_t ret;
	size_t count;
	ktime_t start;
	s64 towait;
	unsigned int duration = 0; /* signal duration in us */
	int i;

	ret = mutex_lock_interruptible(&dev->lock);
	if (ret)
		return ret;

	if (!dev->registered) {
		ret = -ENODEV;
		goto out_unlock;
	}

	start = ktime_get();

	if (!dev->tx_ir) {
		ret = -EINVAL;
		goto out_unlock;
	}

	if (fh->send_mode == LIRC_MODE_SCANCODE) {
		struct lirc_scancode scan;

		if (n != sizeof(scan)) {
			ret = -EINVAL;
			goto out_unlock;
		}

		if (copy_from_user(&scan, buf, sizeof(scan))) {
			ret = -EFAULT;
			goto out_unlock;
		}

		if (scan.flags || scan.keycode || scan.timestamp) {
			ret = -EINVAL;
			goto out_unlock;
		}

		/*
		 * The scancode field in lirc_scancode is 64-bit simply
		 * to future-proof it, since there are IR protocols encode
		 * use more than 32 bits. For now only 32-bit protocols
		 * are supported.
		 */
		if (scan.scancode > U32_MAX ||
		    !rc_validate_scancode(scan.rc_proto, scan.scancode)) {
			ret = -EINVAL;
			goto out_unlock;
		}

		raw = kmalloc_array(LIRCBUF_SIZE, sizeof(*raw), GFP_KERNEL);
		if (!raw) {
			ret = -ENOMEM;
			goto out_unlock;
		}

		ret = ir_raw_encode_scancode(scan.rc_proto, scan.scancode,
					     raw, LIRCBUF_SIZE);
		if (ret < 0)
			goto out_kfree_raw;

		count = ret;

		txbuf = kmalloc_array(count, sizeof(unsigned int), GFP_KERNEL);
		if (!txbuf) {
			ret = -ENOMEM;
			goto out_kfree_raw;
		}

		for (i = 0; i < count; i++)
			/* Convert from NS to US */
			txbuf[i] = DIV_ROUND_UP(raw[i].duration, 1000);

		if (dev->s_tx_carrier) {
			int carrier = ir_raw_encode_carrier(scan.rc_proto);

			if (carrier > 0)
				dev->s_tx_carrier(dev, carrier);
		}
	} else {
		if (n < sizeof(unsigned int) || n % sizeof(unsigned int)) {
			ret = -EINVAL;
			goto out_unlock;
		}

		count = n / sizeof(unsigned int);
		if (count > LIRCBUF_SIZE || count % 2 == 0) {
			ret = -EINVAL;
			goto out_unlock;
		}

		txbuf = memdup_user(buf, n);
		if (IS_ERR(txbuf)) {
			ret = PTR_ERR(txbuf);
			goto out_unlock;
		}
	}

	for (i = 0; i < count; i++) {
		if (txbuf[i] > IR_MAX_DURATION / 1000 - duration || !txbuf[i]) {
			ret = -EINVAL;
			goto out_kfree;
		}

		duration += txbuf[i];
	}

	ret = dev->tx_ir(dev, txbuf, count);
	if (ret < 0)
		goto out_kfree;

	kfree(txbuf);
	kfree(raw);
	mutex_unlock(&dev->lock);

	/*
	 * The lircd gap calculation expects the write function to
	 * wait for the actual IR signal to be transmitted before
	 * returning.
	 */
	towait = ktime_us_delta(ktime_add_us(start, duration),
				ktime_get());
	if (towait > 0) {
		set_current_state(TASK_INTERRUPTIBLE);
		schedule_timeout(usecs_to_jiffies(towait));
	}

	return n;
out_kfree:
	kfree(txbuf);
out_kfree_raw:
	kfree(raw);
out_unlock:
	mutex_unlock(&dev->lock);
	return ret;
>>>>>>> 661e50bc
}

static long ir_lirc_ioctl(struct file *file, unsigned int cmd,
			  unsigned long arg)
{
<<<<<<< HEAD
	struct lirc_dev *d = file->private_data;

	mutex_lock(&d->mutex);

	rc_close(d->rdev);
	d->open--;

	mutex_unlock(&d->mutex);
=======
	struct lirc_fh *fh = file->private_data;
	struct rc_dev *dev = fh->rc;
	u32 __user *argp = (u32 __user *)(arg);
	u32 val = 0;
	int ret;

	if (_IOC_DIR(cmd) & _IOC_WRITE) {
		ret = get_user(val, argp);
		if (ret)
			return ret;
	}

	ret = mutex_lock_interruptible(&dev->lock);
	if (ret)
		return ret;

	if (!dev->registered) {
		ret = -ENODEV;
		goto out;
	}

	switch (cmd) {
	case LIRC_GET_FEATURES:
		if (dev->driver_type == RC_DRIVER_SCANCODE)
			val |= LIRC_CAN_REC_SCANCODE;
>>>>>>> 661e50bc

		if (dev->driver_type == RC_DRIVER_IR_RAW) {
			val |= LIRC_CAN_REC_MODE2;
			if (dev->rx_resolution)
				val |= LIRC_CAN_GET_REC_RESOLUTION;
		}

<<<<<<< HEAD
unsigned int lirc_dev_fop_poll(struct file *file, poll_table *wait)
{
	struct lirc_dev *d = file->private_data;
	unsigned int ret;

	if (!d->attached)
		return POLLHUP | POLLERR;

	if (d->buf) {
		poll_wait(file, &d->buf->wait_poll, wait);

		if (lirc_buffer_empty(d->buf))
			ret = 0;
		else
			ret = POLLIN | POLLRDNORM;
	} else {
		ret = POLLERR;
	}

	dev_dbg(&d->dev, LOGHEAD "poll result = %d\n", d->name, d->minor, ret);
=======
		if (dev->tx_ir) {
			val |= LIRC_CAN_SEND_PULSE;
			if (dev->s_tx_mask)
				val |= LIRC_CAN_SET_TRANSMITTER_MASK;
			if (dev->s_tx_carrier)
				val |= LIRC_CAN_SET_SEND_CARRIER;
			if (dev->s_tx_duty_cycle)
				val |= LIRC_CAN_SET_SEND_DUTY_CYCLE;
		}

		if (dev->s_rx_carrier_range)
			val |= LIRC_CAN_SET_REC_CARRIER |
				LIRC_CAN_SET_REC_CARRIER_RANGE;

		if (dev->s_learning_mode)
			val |= LIRC_CAN_USE_WIDEBAND_RECEIVER;

		if (dev->s_carrier_report)
			val |= LIRC_CAN_MEASURE_CARRIER;

		if (dev->max_timeout)
			val |= LIRC_CAN_SET_REC_TIMEOUT;

		break;

	/* mode support */
	case LIRC_GET_REC_MODE:
		if (dev->driver_type == RC_DRIVER_IR_RAW_TX)
			ret = -ENOTTY;
		else
			val = fh->rec_mode;
		break;

	case LIRC_SET_REC_MODE:
		switch (dev->driver_type) {
		case RC_DRIVER_IR_RAW_TX:
			ret = -ENOTTY;
			break;
		case RC_DRIVER_SCANCODE:
			if (val != LIRC_MODE_SCANCODE)
				ret = -EINVAL;
			break;
		case RC_DRIVER_IR_RAW:
			if (!(val == LIRC_MODE_MODE2 ||
			      val == LIRC_MODE_SCANCODE))
				ret = -EINVAL;
			break;
		}
>>>>>>> 661e50bc

		if (!ret)
			fh->rec_mode = val;
		break;

<<<<<<< HEAD
long lirc_dev_fop_ioctl(struct file *file, unsigned int cmd, unsigned long arg)
{
	struct lirc_dev *d = file->private_data;
	__u32 mode;
	int result;

	dev_dbg(&d->dev, LOGHEAD "ioctl called (0x%x)\n",
		d->name, d->minor, cmd);

	result = mutex_lock_interruptible(&d->mutex);
	if (result)
		return result;

	if (!d->attached) {
		result = -ENODEV;
		goto out;
	}

	switch (cmd) {
	case LIRC_GET_FEATURES:
		result = put_user(d->features, (__u32 __user *)arg);
		break;
	case LIRC_GET_REC_MODE:
		if (!LIRC_CAN_REC(d->features)) {
			result = -ENOTTY;
			break;
		}

		result = put_user(LIRC_REC2MODE
				  (d->features & LIRC_CAN_REC_MASK),
				  (__u32 __user *)arg);
		break;
	case LIRC_SET_REC_MODE:
		if (!LIRC_CAN_REC(d->features)) {
			result = -ENOTTY;
			break;
		}

		result = get_user(mode, (__u32 __user *)arg);
		if (!result && !(LIRC_MODE2REC(mode) & d->features))
			result = -EINVAL;
		/*
		 * FIXME: We should actually set the mode somehow but
		 * for now, lirc_serial doesn't support mode changing either
		 */
		break;
	case LIRC_GET_LENGTH:
		result = put_user(d->code_length, (__u32 __user *)arg);
=======
	case LIRC_GET_SEND_MODE:
		if (!dev->tx_ir)
			ret = -ENOTTY;
		else
			val = fh->send_mode;
		break;

	case LIRC_SET_SEND_MODE:
		if (!dev->tx_ir)
			ret = -ENOTTY;
		else if (!(val == LIRC_MODE_PULSE || val == LIRC_MODE_SCANCODE))
			ret = -EINVAL;
		else
			fh->send_mode = val;
		break;

	/* TX settings */
	case LIRC_SET_TRANSMITTER_MASK:
		if (!dev->s_tx_mask)
			ret = -ENOTTY;
		else
			ret = dev->s_tx_mask(dev, val);
		break;

	case LIRC_SET_SEND_CARRIER:
		if (!dev->s_tx_carrier)
			ret = -ENOTTY;
		else
			ret = dev->s_tx_carrier(dev, val);
		break;

	case LIRC_SET_SEND_DUTY_CYCLE:
		if (!dev->s_tx_duty_cycle)
			ret = -ENOTTY;
		else if (val <= 0 || val >= 100)
			ret = -EINVAL;
		else
			ret = dev->s_tx_duty_cycle(dev, val);
		break;

	/* RX settings */
	case LIRC_SET_REC_CARRIER:
		if (!dev->s_rx_carrier_range)
			ret = -ENOTTY;
		else if (val <= 0)
			ret = -EINVAL;
		else
			ret = dev->s_rx_carrier_range(dev, fh->carrier_low,
						      val);
		break;

	case LIRC_SET_REC_CARRIER_RANGE:
		if (!dev->s_rx_carrier_range)
			ret = -ENOTTY;
		else if (val <= 0)
			ret = -EINVAL;
		else
			fh->carrier_low = val;
		break;

	case LIRC_GET_REC_RESOLUTION:
		if (!dev->rx_resolution)
			ret = -ENOTTY;
		else
			val = dev->rx_resolution / 1000;
		break;

	case LIRC_SET_WIDEBAND_RECEIVER:
		if (!dev->s_learning_mode)
			ret = -ENOTTY;
		else
			ret = dev->s_learning_mode(dev, !!val);
		break;

	case LIRC_SET_MEASURE_CARRIER_MODE:
		if (!dev->s_carrier_report)
			ret = -ENOTTY;
		else
			ret = dev->s_carrier_report(dev, !!val);
		break;

	/* Generic timeout support */
	case LIRC_GET_MIN_TIMEOUT:
		if (!dev->max_timeout)
			ret = -ENOTTY;
		else
			val = DIV_ROUND_UP(dev->min_timeout, 1000);
		break;

	case LIRC_GET_MAX_TIMEOUT:
		if (!dev->max_timeout)
			ret = -ENOTTY;
		else
			val = dev->max_timeout / 1000;
		break;

	case LIRC_SET_REC_TIMEOUT:
		if (!dev->max_timeout) {
			ret = -ENOTTY;
		} else if (val > U32_MAX / 1000) {
			/* Check for multiply overflow */
			ret = -EINVAL;
		} else {
			u32 tmp = val * 1000;

			if (tmp < dev->min_timeout || tmp > dev->max_timeout)
				ret = -EINVAL;
			else if (dev->s_timeout)
				ret = dev->s_timeout(dev, tmp);
			else if (!ret)
				dev->timeout = tmp;
		}
		break;

	case LIRC_SET_REC_TIMEOUT_REPORTS:
		if (!dev->timeout)
			ret = -ENOTTY;
		else
			fh->send_timeout_reports = !!val;
>>>>>>> 661e50bc
		break;

	default:
		ret = -ENOTTY;
	}

<<<<<<< HEAD
out:
	mutex_unlock(&d->mutex);
	return result;
=======
	if (!ret && _IOC_DIR(cmd) & _IOC_READ)
		ret = put_user(val, argp);

out:
	mutex_unlock(&dev->lock);
	return ret;
>>>>>>> 661e50bc
}

static __poll_t ir_lirc_poll(struct file *file, struct poll_table_struct *wait)
{
<<<<<<< HEAD
	struct lirc_dev *d = file->private_data;
	unsigned char *buf;
	int ret, written = 0;
	DECLARE_WAITQUEUE(wait, current);

	buf = kzalloc(d->buf->chunk_size, GFP_KERNEL);
	if (!buf)
		return -ENOMEM;

	dev_dbg(&d->dev, LOGHEAD "read called\n", d->name, d->minor);

	ret = mutex_lock_interruptible(&d->mutex);
	if (ret) {
		kfree(buf);
		return ret;
	}

	if (!d->attached) {
		ret = -ENODEV;
		goto out_locked;
	}

	if (!LIRC_CAN_REC(d->features)) {
		ret = -EINVAL;
		goto out_locked;
	}

	if (length % d->buf->chunk_size) {
		ret = -EINVAL;
		goto out_locked;
	}

	/*
	 * we add ourselves to the task queue before buffer check
	 * to avoid losing scan code (in case when queue is awaken somewhere
	 * between while condition checking and scheduling)
	 */
	add_wait_queue(&d->buf->wait_poll, &wait);

	/*
	 * while we didn't provide 'length' bytes, device is opened in blocking
	 * mode and 'copy_to_user' is happy, wait for data.
	 */
	while (written < length && ret == 0) {
		if (lirc_buffer_empty(d->buf)) {
			/* According to the read(2) man page, 'written' can be
			 * returned as less than 'length', instead of blocking
			 * again, returning -EWOULDBLOCK, or returning
			 * -ERESTARTSYS
			 */
			if (written)
				break;
			if (file->f_flags & O_NONBLOCK) {
				ret = -EWOULDBLOCK;
				break;
			}
			if (signal_pending(current)) {
				ret = -ERESTARTSYS;
				break;
			}

			mutex_unlock(&d->mutex);
			set_current_state(TASK_INTERRUPTIBLE);
			schedule();
			set_current_state(TASK_RUNNING);

			ret = mutex_lock_interruptible(&d->mutex);
			if (ret) {
				remove_wait_queue(&d->buf->wait_poll, &wait);
				goto out_unlocked;
			}

			if (!d->attached) {
				ret = -ENODEV;
				goto out_locked;
			}
		} else {
			lirc_buffer_read(d->buf, buf);
			ret = copy_to_user((void __user *)buffer+written, buf,
					   d->buf->chunk_size);
			if (!ret)
				written += d->buf->chunk_size;
			else
				ret = -EFAULT;
=======
	struct lirc_fh *fh = file->private_data;
	struct rc_dev *rcdev = fh->rc;
	__poll_t events = 0;

	poll_wait(file, &fh->wait_poll, wait);

	if (!rcdev->registered) {
		events = EPOLLHUP | EPOLLERR;
	} else if (rcdev->driver_type != RC_DRIVER_IR_RAW_TX) {
		if (fh->rec_mode == LIRC_MODE_SCANCODE &&
		    !kfifo_is_empty(&fh->scancodes))
			events = EPOLLIN | EPOLLRDNORM;

		if (fh->rec_mode == LIRC_MODE_MODE2 &&
		    !kfifo_is_empty(&fh->rawir))
			events = EPOLLIN | EPOLLRDNORM;
	}

	return events;
}

static ssize_t ir_lirc_read_mode2(struct file *file, char __user *buffer,
				  size_t length)
{
	struct lirc_fh *fh = file->private_data;
	struct rc_dev *rcdev = fh->rc;
	unsigned int copied;
	int ret;

	if (length < sizeof(unsigned int) || length % sizeof(unsigned int))
		return -EINVAL;

	do {
		if (kfifo_is_empty(&fh->rawir)) {
			if (file->f_flags & O_NONBLOCK)
				return -EAGAIN;

			ret = wait_event_interruptible(fh->wait_poll,
					!kfifo_is_empty(&fh->rawir) ||
					!rcdev->registered);
			if (ret)
				return ret;
		}

		if (!rcdev->registered)
			return -ENODEV;

		ret = mutex_lock_interruptible(&rcdev->lock);
		if (ret)
			return ret;
		ret = kfifo_to_user(&fh->rawir, buffer, length, &copied);
		mutex_unlock(&rcdev->lock);
		if (ret)
			return ret;
	} while (copied == 0);

	return copied;
}

static ssize_t ir_lirc_read_scancode(struct file *file, char __user *buffer,
				     size_t length)
{
	struct lirc_fh *fh = file->private_data;
	struct rc_dev *rcdev = fh->rc;
	unsigned int copied;
	int ret;

	if (length < sizeof(struct lirc_scancode) ||
	    length % sizeof(struct lirc_scancode))
		return -EINVAL;

	do {
		if (kfifo_is_empty(&fh->scancodes)) {
			if (file->f_flags & O_NONBLOCK)
				return -EAGAIN;

			ret = wait_event_interruptible(fh->wait_poll,
					!kfifo_is_empty(&fh->scancodes) ||
					!rcdev->registered);
			if (ret)
				return ret;
>>>>>>> 661e50bc
		}

<<<<<<< HEAD
	remove_wait_queue(&d->buf->wait_poll, &wait);

out_locked:
	mutex_unlock(&d->mutex);
=======
		if (!rcdev->registered)
			return -ENODEV;

		ret = mutex_lock_interruptible(&rcdev->lock);
		if (ret)
			return ret;
		ret = kfifo_to_user(&fh->scancodes, buffer, length, &copied);
		mutex_unlock(&rcdev->lock);
		if (ret)
			return ret;
	} while (copied == 0);

	return copied;
}

static ssize_t ir_lirc_read(struct file *file, char __user *buffer,
			    size_t length, loff_t *ppos)
{
	struct lirc_fh *fh = file->private_data;
	struct rc_dev *rcdev = fh->rc;

	if (rcdev->driver_type == RC_DRIVER_IR_RAW_TX)
		return -EINVAL;
>>>>>>> 661e50bc

	if (!rcdev->registered)
		return -ENODEV;

	if (fh->rec_mode == LIRC_MODE_MODE2)
		return ir_lirc_read_mode2(file, buffer, length);
	else /* LIRC_MODE_SCANCODE */
		return ir_lirc_read_scancode(file, buffer, length);
}

<<<<<<< HEAD
void lirc_init_pdata(struct inode *inode, struct file *file)
{
	struct lirc_dev *d = container_of(inode->i_cdev, struct lirc_dev, cdev);

	file->private_data = d;
}
EXPORT_SYMBOL(lirc_init_pdata);

void *lirc_get_pdata(struct file *file)
{
	struct lirc_dev *d = file->private_data;

	return d->data;
=======
static const struct file_operations lirc_fops = {
	.owner		= THIS_MODULE,
	.write		= ir_lirc_transmit_ir,
	.unlocked_ioctl	= ir_lirc_ioctl,
#ifdef CONFIG_COMPAT
	.compat_ioctl	= ir_lirc_ioctl,
#endif
	.read		= ir_lirc_read,
	.poll		= ir_lirc_poll,
	.open		= ir_lirc_open,
	.release	= ir_lirc_close,
	.llseek		= no_llseek,
};

static void lirc_release_device(struct device *ld)
{
	struct rc_dev *rcdev = container_of(ld, struct rc_dev, lirc_dev);

	put_device(&rcdev->dev);
>>>>>>> 661e50bc
}

int ir_lirc_register(struct rc_dev *dev)
{
	int err, minor;

	minor = ida_simple_get(&lirc_ida, 0, RC_DEV_MAX, GFP_KERNEL);
	if (minor < 0)
		return minor;

	device_initialize(&dev->lirc_dev);
	dev->lirc_dev.class = lirc_class;
	dev->lirc_dev.parent = &dev->dev;
	dev->lirc_dev.release = lirc_release_device;
	dev->lirc_dev.devt = MKDEV(MAJOR(lirc_base_dev), minor);
	dev_set_name(&dev->lirc_dev, "lirc%d", minor);

	INIT_LIST_HEAD(&dev->lirc_fh);
	spin_lock_init(&dev->lirc_fh_lock);

	cdev_init(&dev->lirc_cdev, &lirc_fops);

	err = cdev_device_add(&dev->lirc_cdev, &dev->lirc_dev);
	if (err)
		goto out_ida;

	get_device(&dev->dev);

	dev_info(&dev->dev, "lirc_dev: driver %s registered at minor = %d",
		 dev->driver_name, minor);

	return 0;

out_ida:
	ida_simple_remove(&lirc_ida, minor);
	return err;
}

void ir_lirc_unregister(struct rc_dev *dev)
{
	unsigned long flags;
	struct lirc_fh *fh;

	dev_dbg(&dev->dev, "lirc_dev: driver %s unregistered from minor = %d\n",
		dev->driver_name, MINOR(dev->lirc_dev.devt));

	spin_lock_irqsave(&dev->lirc_fh_lock, flags);
	list_for_each_entry(fh, &dev->lirc_fh, list)
		wake_up_poll(&fh->wait_poll, EPOLLHUP | EPOLLERR);
	spin_unlock_irqrestore(&dev->lirc_fh_lock, flags);

	cdev_device_del(&dev->lirc_cdev, &dev->lirc_dev);
	ida_simple_remove(&lirc_ida, MINOR(dev->lirc_dev.devt));
}

int __init lirc_dev_init(void)
{
	int retval;

	lirc_class = class_create(THIS_MODULE, "lirc");
	if (IS_ERR(lirc_class)) {
		pr_err("class_create failed\n");
		return PTR_ERR(lirc_class);
	}

<<<<<<< HEAD
	retval = alloc_chrdev_region(&lirc_base_dev, 0, LIRC_MAX_DEVICES,
=======
	retval = alloc_chrdev_region(&lirc_base_dev, 0, RC_DEV_MAX,
>>>>>>> 661e50bc
				     "BaseRemoteCtl");
	if (retval) {
		class_destroy(lirc_class);
		pr_err("alloc_chrdev_region failed\n");
		return retval;
	}

	pr_info("IR Remote Control driver registered, major %d\n",
						MAJOR(lirc_base_dev));

	return 0;
}

void __exit lirc_dev_exit(void)
{
	class_destroy(lirc_class);
<<<<<<< HEAD
	unregister_chrdev_region(lirc_base_dev, LIRC_MAX_DEVICES);
	pr_info("module unloaded\n");
=======
	unregister_chrdev_region(lirc_base_dev, RC_DEV_MAX);
>>>>>>> 661e50bc
}

MODULE_ALIAS("lirc_dev");<|MERGE_RESOLUTION|>--- conflicted
+++ resolved
@@ -20,94 +20,24 @@
 #include <linux/module.h>
 #include <linux/mutex.h>
 #include <linux/device.h>
-<<<<<<< HEAD
-#include <linux/cdev.h>
-#include <linux/idr.h>
-=======
 #include <linux/idr.h>
 #include <linux/poll.h>
 #include <linux/sched.h>
 #include <linux/wait.h>
->>>>>>> 661e50bc
 
 #include "rc-core-priv.h"
 #include <uapi/linux/lirc.h>
 
-<<<<<<< HEAD
-#define LOGHEAD		"lirc_dev (%s[%d]): "
-=======
 #define LIRCBUF_SIZE	256
->>>>>>> 661e50bc
 
 static dev_t lirc_base_dev;
 
 /* Used to keep track of allocated lirc devices */
-<<<<<<< HEAD
-#define LIRC_MAX_DEVICES 256
 static DEFINE_IDA(lirc_ida);
 
 /* Only used for sysfs but defined to void otherwise */
 static struct class *lirc_class;
 
-static void lirc_release_device(struct device *ld)
-{
-	struct lirc_dev *d = container_of(ld, struct lirc_dev, dev);
-
-	put_device(d->dev.parent);
-=======
-static DEFINE_IDA(lirc_ida);
->>>>>>> 661e50bc
-
-	if (d->buf_internal) {
-		lirc_buffer_free(d->buf);
-		kfree(d->buf);
-		d->buf = NULL;
-	}
-	kfree(d);
-	module_put(THIS_MODULE);
-}
-
-<<<<<<< HEAD
-static int lirc_allocate_buffer(struct lirc_dev *d)
-{
-	int err;
-
-	if (d->buf) {
-		d->buf_internal = false;
-		return 0;
-	}
-
-	d->buf = kmalloc(sizeof(*d->buf), GFP_KERNEL);
-	if (!d->buf)
-		return -ENOMEM;
-
-	err = lirc_buffer_init(d->buf, d->chunk_size, d->buffer_size);
-	if (err) {
-		kfree(d->buf);
-		d->buf = NULL;
-		return err;
-	}
-
-	d->buf_internal = true;
-	return 0;
-}
-
-struct lirc_dev *
-lirc_allocate_device(void)
-{
-	struct lirc_dev *d;
-
-	d = kzalloc(sizeof(*d), GFP_KERNEL);
-	if (d) {
-		mutex_init(&d->mutex);
-		device_initialize(&d->dev);
-		d->dev.class = lirc_class;
-		d->dev.release = lirc_release_device;
-		__module_get(THIS_MODULE);
-	}
-
-	return d;
-=======
 /**
  * ir_lirc_raw_event() - Send raw IR data to lirc to be relayed to userspace
  *
@@ -182,25 +112,8 @@
 			wake_up_poll(&fh->wait_poll, EPOLLIN | EPOLLRDNORM);
 	}
 	spin_unlock_irqrestore(&dev->lirc_fh_lock, flags);
->>>>>>> 661e50bc
-}
-EXPORT_SYMBOL(lirc_allocate_device);
-
-<<<<<<< HEAD
-void lirc_free_device(struct lirc_dev *d)
-{
-	if (!d)
-		return;
-
-	put_device(&d->dev);
-}
-EXPORT_SYMBOL(lirc_free_device);
-
-int lirc_register_device(struct lirc_dev *d)
-{
-	int minor;
-	int err;
-=======
+}
+
 /**
  * ir_lirc_scancode_event() - Send scancode data to lirc to be relayed to
  *		userspace. This can be called in atomic context.
@@ -211,20 +124,13 @@
 {
 	unsigned long flags;
 	struct lirc_fh *fh;
->>>>>>> 661e50bc
 
 	lsc->timestamp = ktime_get_ns();
 
-<<<<<<< HEAD
-	if (!d->dev.parent) {
-		pr_err("dev parent pointer not filled in!\n");
-		return -EINVAL;
-=======
 	spin_lock_irqsave(&dev->lirc_fh_lock, flags);
 	list_for_each_entry(fh, &dev->lirc_fh, list) {
 		if (kfifo_put(&fh->scancodes, *lsc))
 			wake_up_poll(&fh->wait_poll, EPOLLIN | EPOLLRDNORM);
->>>>>>> 661e50bc
 	}
 	spin_unlock_irqrestore(&dev->lirc_fh_lock, flags);
 }
@@ -238,32 +144,6 @@
 	unsigned long flags;
 	int retval;
 
-<<<<<<< HEAD
-	if (!d->buf && d->chunk_size < 1) {
-		pr_err("chunk_size must be set!\n");
-		return -EINVAL;
-	}
-
-	if (!d->buf && d->buffer_size < 1) {
-		pr_err("buffer_size must be set!\n");
-		return -EINVAL;
-	}
-
-	if (d->code_length < 1 || d->code_length > (BUFLEN * 8)) {
-		dev_err(&d->dev, "code length must be less than %d bits\n",
-			BUFLEN * 8);
-		return -EBADRQC;
-	}
-
-	if (!d->buf && !(d->fops && d->fops->read &&
-			 d->fops->poll && d->fops->unlocked_ioctl)) {
-		dev_err(&d->dev, "undefined read, poll, ioctl\n");
-		return -EBADRQC;
-	}
-
-	/* some safety check 8-) */
-	d->name[sizeof(d->name) - 1] = '\0';
-=======
 	if (!fh)
 		return -ENOMEM;
 
@@ -291,114 +171,12 @@
 	fh->send_mode = LIRC_MODE_PULSE;
 	fh->rc = dev;
 	fh->send_timeout_reports = true;
->>>>>>> 661e50bc
 
 	if (dev->driver_type == RC_DRIVER_SCANCODE)
 		fh->rec_mode = LIRC_MODE_SCANCODE;
 	else
 		fh->rec_mode = LIRC_MODE_MODE2;
 
-<<<<<<< HEAD
-	if (LIRC_CAN_REC(d->features)) {
-		err = lirc_allocate_buffer(d);
-		if (err)
-			return err;
-	}
-
-	minor = ida_simple_get(&lirc_ida, 0, LIRC_MAX_DEVICES, GFP_KERNEL);
-	if (minor < 0)
-		return minor;
-
-	d->minor = minor;
-	d->dev.devt = MKDEV(MAJOR(lirc_base_dev), d->minor);
-	dev_set_name(&d->dev, "lirc%d", d->minor);
-
-	cdev_init(&d->cdev, d->fops);
-	d->cdev.owner = d->owner;
-	d->attached = true;
-
-	err = cdev_device_add(&d->cdev, &d->dev);
-	if (err) {
-		ida_simple_remove(&lirc_ida, minor);
-		return err;
-	}
-
-	get_device(d->dev.parent);
-
-	dev_info(&d->dev, "lirc_dev: driver %s registered at minor = %d\n",
-		 d->name, d->minor);
-
-	return 0;
-}
-EXPORT_SYMBOL(lirc_register_device);
-
-void lirc_unregister_device(struct lirc_dev *d)
-{
-	if (!d)
-		return;
-
-	dev_dbg(&d->dev, "lirc_dev: driver %s unregistered from minor = %d\n",
-		d->name, d->minor);
-
-	mutex_lock(&d->mutex);
-
-	d->attached = false;
-	if (d->open) {
-		dev_dbg(&d->dev, LOGHEAD "releasing opened driver\n",
-			d->name, d->minor);
-		wake_up_interruptible(&d->buf->wait_poll);
-	}
-
-	mutex_unlock(&d->mutex);
-
-	cdev_device_del(&d->cdev, &d->dev);
-	ida_simple_remove(&lirc_ida, d->minor);
-	put_device(&d->dev);
-}
-EXPORT_SYMBOL(lirc_unregister_device);
-
-int lirc_dev_fop_open(struct inode *inode, struct file *file)
-{
-	struct lirc_dev *d = container_of(inode->i_cdev, struct lirc_dev, cdev);
-	int retval;
-
-	dev_dbg(&d->dev, LOGHEAD "open called\n", d->name, d->minor);
-
-	retval = mutex_lock_interruptible(&d->mutex);
-	if (retval)
-		return retval;
-
-	if (!d->attached) {
-		retval = -ENODEV;
-		goto out;
-	}
-
-	if (d->open) {
-		retval = -EBUSY;
-		goto out;
-	}
-
-	if (d->rdev) {
-		retval = rc_open(d->rdev);
-		if (retval)
-			goto out;
-	}
-
-	if (d->buf)
-		lirc_buffer_clear(d->buf);
-
-	d->open++;
-
-	lirc_init_pdata(inode, file);
-	nonseekable_open(inode, file);
-	mutex_unlock(&d->mutex);
-
-	return 0;
-
-out:
-	mutex_unlock(&d->mutex);
-	return retval;
-=======
 	retval = rc_open(dev);
 	if (retval)
 		goto out_kfifo;
@@ -593,22 +371,11 @@
 out_unlock:
 	mutex_unlock(&dev->lock);
 	return ret;
->>>>>>> 661e50bc
 }
 
 static long ir_lirc_ioctl(struct file *file, unsigned int cmd,
 			  unsigned long arg)
 {
-<<<<<<< HEAD
-	struct lirc_dev *d = file->private_data;
-
-	mutex_lock(&d->mutex);
-
-	rc_close(d->rdev);
-	d->open--;
-
-	mutex_unlock(&d->mutex);
-=======
 	struct lirc_fh *fh = file->private_data;
 	struct rc_dev *dev = fh->rc;
 	u32 __user *argp = (u32 __user *)(arg);
@@ -634,7 +401,6 @@
 	case LIRC_GET_FEATURES:
 		if (dev->driver_type == RC_DRIVER_SCANCODE)
 			val |= LIRC_CAN_REC_SCANCODE;
->>>>>>> 661e50bc
 
 		if (dev->driver_type == RC_DRIVER_IR_RAW) {
 			val |= LIRC_CAN_REC_MODE2;
@@ -642,28 +408,6 @@
 				val |= LIRC_CAN_GET_REC_RESOLUTION;
 		}
 
-<<<<<<< HEAD
-unsigned int lirc_dev_fop_poll(struct file *file, poll_table *wait)
-{
-	struct lirc_dev *d = file->private_data;
-	unsigned int ret;
-
-	if (!d->attached)
-		return POLLHUP | POLLERR;
-
-	if (d->buf) {
-		poll_wait(file, &d->buf->wait_poll, wait);
-
-		if (lirc_buffer_empty(d->buf))
-			ret = 0;
-		else
-			ret = POLLIN | POLLRDNORM;
-	} else {
-		ret = POLLERR;
-	}
-
-	dev_dbg(&d->dev, LOGHEAD "poll result = %d\n", d->name, d->minor, ret);
-=======
 		if (dev->tx_ir) {
 			val |= LIRC_CAN_SEND_PULSE;
 			if (dev->s_tx_mask)
@@ -712,62 +456,11 @@
 				ret = -EINVAL;
 			break;
 		}
->>>>>>> 661e50bc
 
 		if (!ret)
 			fh->rec_mode = val;
 		break;
 
-<<<<<<< HEAD
-long lirc_dev_fop_ioctl(struct file *file, unsigned int cmd, unsigned long arg)
-{
-	struct lirc_dev *d = file->private_data;
-	__u32 mode;
-	int result;
-
-	dev_dbg(&d->dev, LOGHEAD "ioctl called (0x%x)\n",
-		d->name, d->minor, cmd);
-
-	result = mutex_lock_interruptible(&d->mutex);
-	if (result)
-		return result;
-
-	if (!d->attached) {
-		result = -ENODEV;
-		goto out;
-	}
-
-	switch (cmd) {
-	case LIRC_GET_FEATURES:
-		result = put_user(d->features, (__u32 __user *)arg);
-		break;
-	case LIRC_GET_REC_MODE:
-		if (!LIRC_CAN_REC(d->features)) {
-			result = -ENOTTY;
-			break;
-		}
-
-		result = put_user(LIRC_REC2MODE
-				  (d->features & LIRC_CAN_REC_MASK),
-				  (__u32 __user *)arg);
-		break;
-	case LIRC_SET_REC_MODE:
-		if (!LIRC_CAN_REC(d->features)) {
-			result = -ENOTTY;
-			break;
-		}
-
-		result = get_user(mode, (__u32 __user *)arg);
-		if (!result && !(LIRC_MODE2REC(mode) & d->features))
-			result = -EINVAL;
-		/*
-		 * FIXME: We should actually set the mode somehow but
-		 * for now, lirc_serial doesn't support mode changing either
-		 */
-		break;
-	case LIRC_GET_LENGTH:
-		result = put_user(d->code_length, (__u32 __user *)arg);
-=======
 	case LIRC_GET_SEND_MODE:
 		if (!dev->tx_ir)
 			ret = -ENOTTY;
@@ -887,115 +580,22 @@
 			ret = -ENOTTY;
 		else
 			fh->send_timeout_reports = !!val;
->>>>>>> 661e50bc
 		break;
 
 	default:
 		ret = -ENOTTY;
 	}
 
-<<<<<<< HEAD
-out:
-	mutex_unlock(&d->mutex);
-	return result;
-=======
 	if (!ret && _IOC_DIR(cmd) & _IOC_READ)
 		ret = put_user(val, argp);
 
 out:
 	mutex_unlock(&dev->lock);
 	return ret;
->>>>>>> 661e50bc
 }
 
 static __poll_t ir_lirc_poll(struct file *file, struct poll_table_struct *wait)
 {
-<<<<<<< HEAD
-	struct lirc_dev *d = file->private_data;
-	unsigned char *buf;
-	int ret, written = 0;
-	DECLARE_WAITQUEUE(wait, current);
-
-	buf = kzalloc(d->buf->chunk_size, GFP_KERNEL);
-	if (!buf)
-		return -ENOMEM;
-
-	dev_dbg(&d->dev, LOGHEAD "read called\n", d->name, d->minor);
-
-	ret = mutex_lock_interruptible(&d->mutex);
-	if (ret) {
-		kfree(buf);
-		return ret;
-	}
-
-	if (!d->attached) {
-		ret = -ENODEV;
-		goto out_locked;
-	}
-
-	if (!LIRC_CAN_REC(d->features)) {
-		ret = -EINVAL;
-		goto out_locked;
-	}
-
-	if (length % d->buf->chunk_size) {
-		ret = -EINVAL;
-		goto out_locked;
-	}
-
-	/*
-	 * we add ourselves to the task queue before buffer check
-	 * to avoid losing scan code (in case when queue is awaken somewhere
-	 * between while condition checking and scheduling)
-	 */
-	add_wait_queue(&d->buf->wait_poll, &wait);
-
-	/*
-	 * while we didn't provide 'length' bytes, device is opened in blocking
-	 * mode and 'copy_to_user' is happy, wait for data.
-	 */
-	while (written < length && ret == 0) {
-		if (lirc_buffer_empty(d->buf)) {
-			/* According to the read(2) man page, 'written' can be
-			 * returned as less than 'length', instead of blocking
-			 * again, returning -EWOULDBLOCK, or returning
-			 * -ERESTARTSYS
-			 */
-			if (written)
-				break;
-			if (file->f_flags & O_NONBLOCK) {
-				ret = -EWOULDBLOCK;
-				break;
-			}
-			if (signal_pending(current)) {
-				ret = -ERESTARTSYS;
-				break;
-			}
-
-			mutex_unlock(&d->mutex);
-			set_current_state(TASK_INTERRUPTIBLE);
-			schedule();
-			set_current_state(TASK_RUNNING);
-
-			ret = mutex_lock_interruptible(&d->mutex);
-			if (ret) {
-				remove_wait_queue(&d->buf->wait_poll, &wait);
-				goto out_unlocked;
-			}
-
-			if (!d->attached) {
-				ret = -ENODEV;
-				goto out_locked;
-			}
-		} else {
-			lirc_buffer_read(d->buf, buf);
-			ret = copy_to_user((void __user *)buffer+written, buf,
-					   d->buf->chunk_size);
-			if (!ret)
-				written += d->buf->chunk_size;
-			else
-				ret = -EFAULT;
-=======
 	struct lirc_fh *fh = file->private_data;
 	struct rc_dev *rcdev = fh->rc;
 	__poll_t events = 0;
@@ -1077,15 +677,8 @@
 					!rcdev->registered);
 			if (ret)
 				return ret;
->>>>>>> 661e50bc
-		}
-
-<<<<<<< HEAD
-	remove_wait_queue(&d->buf->wait_poll, &wait);
-
-out_locked:
-	mutex_unlock(&d->mutex);
-=======
+		}
+
 		if (!rcdev->registered)
 			return -ENODEV;
 
@@ -1109,7 +702,6 @@
 
 	if (rcdev->driver_type == RC_DRIVER_IR_RAW_TX)
 		return -EINVAL;
->>>>>>> 661e50bc
 
 	if (!rcdev->registered)
 		return -ENODEV;
@@ -1120,21 +712,6 @@
 		return ir_lirc_read_scancode(file, buffer, length);
 }
 
-<<<<<<< HEAD
-void lirc_init_pdata(struct inode *inode, struct file *file)
-{
-	struct lirc_dev *d = container_of(inode->i_cdev, struct lirc_dev, cdev);
-
-	file->private_data = d;
-}
-EXPORT_SYMBOL(lirc_init_pdata);
-
-void *lirc_get_pdata(struct file *file)
-{
-	struct lirc_dev *d = file->private_data;
-
-	return d->data;
-=======
 static const struct file_operations lirc_fops = {
 	.owner		= THIS_MODULE,
 	.write		= ir_lirc_transmit_ir,
@@ -1154,7 +731,6 @@
 	struct rc_dev *rcdev = container_of(ld, struct rc_dev, lirc_dev);
 
 	put_device(&rcdev->dev);
->>>>>>> 661e50bc
 }
 
 int ir_lirc_register(struct rc_dev *dev)
@@ -1220,11 +796,7 @@
 		return PTR_ERR(lirc_class);
 	}
 
-<<<<<<< HEAD
-	retval = alloc_chrdev_region(&lirc_base_dev, 0, LIRC_MAX_DEVICES,
-=======
 	retval = alloc_chrdev_region(&lirc_base_dev, 0, RC_DEV_MAX,
->>>>>>> 661e50bc
 				     "BaseRemoteCtl");
 	if (retval) {
 		class_destroy(lirc_class);
@@ -1241,12 +813,7 @@
 void __exit lirc_dev_exit(void)
 {
 	class_destroy(lirc_class);
-<<<<<<< HEAD
-	unregister_chrdev_region(lirc_base_dev, LIRC_MAX_DEVICES);
-	pr_info("module unloaded\n");
-=======
 	unregister_chrdev_region(lirc_base_dev, RC_DEV_MAX);
->>>>>>> 661e50bc
 }
 
 MODULE_ALIAS("lirc_dev");
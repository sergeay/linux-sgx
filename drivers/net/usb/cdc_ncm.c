--- conflicted
+++ resolved
@@ -1225,8 +1225,6 @@
 	  .driver_info = (unsigned long) &wwan_info,
 	},
 
-<<<<<<< HEAD
-=======
 	/* Dell branded MBM devices like DW5550 */
 	{ .match_flags = USB_DEVICE_ID_MATCH_INT_INFO
 		| USB_DEVICE_ID_MATCH_VENDOR,
@@ -1247,7 +1245,6 @@
 	  .driver_info = (unsigned long) &wwan_info,
 	},
 
->>>>>>> 985b11fa
 	/* Generic CDC-NCM devices */
 	{ USB_INTERFACE_INFO(USB_CLASS_COMM,
 		USB_CDC_SUBCLASS_NCM, USB_CDC_PROTO_NONE),
